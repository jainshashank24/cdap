--- conflicted
+++ resolved
@@ -289,7 +289,6 @@
     }
   }
 
-<<<<<<< HEAD
   public static class FooMapReduceJob extends AbstractMapReduce {
     private final String name;
 
@@ -306,11 +305,9 @@
     }
   }
 
-=======
   /**
    *
    */
->>>>>>> 0f093256
   public static class ProcedureImpl extends AbstractProcedure {
     @UseDataSet("dataset2")
     private KeyValueTable counters;
@@ -497,7 +494,6 @@
     Assert.assertEquals(0, updated.getProcedures().size());
 
     // checking that it was removed from metadatastore too
-<<<<<<< HEAD
     Assert.assertFalse(
       metadataService.getQuery(account1, new Query("WordFrequency", id.getId())).isExists());
 
@@ -512,11 +508,6 @@
     // checking that it was removed from metadatastore too
     Assert.assertFalse(
       metadataService.getMapreduce(account1, new Mapreduce("VoidMapReduceJob", spec.getName())).isExists());
-=======
-    // do we need to check that streams and datasets were not removed?
-    Assert.assertFalse(metadataService.getQuery(new Account("account1"),
-                                                new Query("WordFrequency", "application1")).isExists());
->>>>>>> 0f093256
   }
 
   @Test
