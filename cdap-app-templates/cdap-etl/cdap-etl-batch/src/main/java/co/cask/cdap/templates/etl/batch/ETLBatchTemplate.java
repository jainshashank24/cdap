/*
 * Copyright © 2015 Cask Data, Inc.
 *
 * Licensed under the Apache License, Version 2.0 (the "License"); you may not
 * use this file except in compliance with the License. You may obtain a copy of
 * the License at
 *
 * http://www.apache.org/licenses/LICENSE-2.0
 *
 * Unless required by applicable law or agreed to in writing, software
 * distributed under the License is distributed on an "AS IS" BASIS, WITHOUT
 * WARRANTIES OR CONDITIONS OF ANY KIND, either express or implied. See the
 * License for the specific language governing permissions and limitations under
 * the License.
 */

package co.cask.cdap.templates.etl.batch;

import co.cask.cdap.api.templates.AdapterConfigurer;
import co.cask.cdap.api.templates.ApplicationTemplate;
import co.cask.cdap.internal.schedule.TimeSchedule;
import co.cask.cdap.templates.etl.api.PipelineConfigurer;
import co.cask.cdap.templates.etl.api.StageSpecification;
import co.cask.cdap.templates.etl.api.Transform;
import co.cask.cdap.templates.etl.api.batch.BatchSink;
import co.cask.cdap.templates.etl.api.batch.BatchSource;
import co.cask.cdap.templates.etl.api.config.ETLStage;
import co.cask.cdap.templates.etl.batch.config.ETLBatchConfig;
import co.cask.cdap.templates.etl.batch.sinks.KVTableSink;
import co.cask.cdap.templates.etl.batch.sources.KVTableSource;
import co.cask.cdap.templates.etl.common.Constants;
import co.cask.cdap.templates.etl.common.DefaultPipelineConfigurer;
import co.cask.cdap.templates.etl.common.DefaultStageConfigurer;
import co.cask.cdap.templates.etl.transforms.IdentityTransform;
import co.cask.cdap.templates.etl.transforms.StructuredRecordToGenericRecordTransform;
import com.google.common.base.Preconditions;
import com.google.common.collect.Lists;
import com.google.common.collect.Maps;
import com.google.gson.Gson;

import java.util.List;
import java.util.Map;

/**
 * ETL Batch Template.
 */
public class ETLBatchTemplate extends ApplicationTemplate<ETLBatchConfig> {
  private static final Gson GSON = new Gson();
  private final Map<String, String> sourceClassMap;
  private final Map<String, String> sinkClassMap;
  private final Map<String, String> transformClassMap;
  private BatchSource batchSource;
  private BatchSink batchSink;
  private List<Transform> transforms;

  public ETLBatchTemplate() throws Exception {
    sourceClassMap = Maps.newHashMap();
    sinkClassMap = Maps.newHashMap();
    transformClassMap = Maps.newHashMap();
    transforms = Lists.newArrayList();

    //TODO: Add classes from Lib here to be available for use in the ETL Adapter. Remove this when
    //plugins management is completed.
    initTable(Lists.<Class>newArrayList(KVTableSource.class, KVTableSink.class, IdentityTransform.class,
                                        StructuredRecordToGenericRecordTransform.class));
  }

  private void initTable(List<Class> classList) throws Exception {
    for (Class klass : classList) {
      DefaultStageConfigurer configurer = new DefaultStageConfigurer(klass);
      if (BatchSource.class.isAssignableFrom(klass)) {
        BatchSource source = (BatchSource) klass.newInstance();
        source.configure(configurer);
        sourceClassMap.put(configurer.createSpecification().getName(), configurer.createSpecification().getClassName());
      } else if (BatchSink.class.isAssignableFrom(klass)) {
        BatchSink sink = (BatchSink) klass.newInstance();
        sink.configure(configurer);
        sinkClassMap.put(configurer.createSpecification().getName(), configurer.createSpecification().getClassName());
      } else {
        Preconditions.checkArgument(Transform.class.isAssignableFrom(klass));
        Transform transform = (Transform) klass.newInstance();
        transform.configure(configurer);
        transformClassMap.put(configurer.createSpecification().getName(),
                              configurer.createSpecification().getClassName());
      }
    }
  }

  @Override
  public void configureAdapter(String adapterName, ETLBatchConfig etlBatchConfig, AdapterConfigurer adapterConfigurer)
    throws Exception {
    // Get cronEntry string for ETL Batch Adapter
    String cronEntry = etlBatchConfig.getSchedule();

    ETLStage sourceConfig = etlBatchConfig.getSource();
    ETLStage sinkConfig = etlBatchConfig.getSink();
    List<ETLStage> transformConfigs = etlBatchConfig.getTransforms();

<<<<<<< HEAD
    // Validate Adapter by making sure the key-value types match.
    validateAdapter(source, sink, transform);
=======
    // pipeline configurer is just a wrapper around an adapter configurer that limits what can be added,
    // since we don't want sources and sinks setting schedules or anything like that.
    PipelineConfigurer pipelineConfigurer = new DefaultPipelineConfigurer(adapterConfigurer);
    configureSource(sourceConfig, adapterConfigurer, pipelineConfigurer);
    configureSink(sinkConfig, adapterConfigurer, pipelineConfigurer);
    configureTransforms(transformConfigs, adapterConfigurer);
>>>>>>> b41fec87

    configureSource(configurer);
    configureSink(configurer);
    configureTransforms(configurer);

    adapterConfigurer.addRuntimeArgument(Constants.ADAPTER_NAME, adapterName);
    adapterConfigurer.addRuntimeArgument(Constants.CONFIG_KEY, GSON.toJson(etlBatchConfig));
    adapterConfigurer.setSchedule(new TimeSchedule(String.format("etl.batch.adapter.%s.schedule", adapterName),
                                                   String.format("Schedule for %s Adapter", adapterName),
                                                   cronEntry));
  }

<<<<<<< HEAD
  private void validateAdapter(ETLStage source, ETLStage sink, List<ETLStage> transformList) throws Exception {
    String sourceClassName = sourceClassMap.get(source.getName());
    String sinkClassName = sinkClassMap.get(sink.getName());
    batchSource = (BatchSource) Class.forName(sourceClassName).newInstance();
    batchSink = (BatchSink) Class.forName(sinkClassName).newInstance();

    if (transformList.size() == 0) {
      // No transforms. Check only source and sink.
      if (!(batchSink.getKeyType().equals(batchSource.getKeyType()) &&
        batchSink.getValueType().equals(batchSource.getValueType()))) {
        throw new Exception(String.format("Source %s and Sink %s Types doesn't match",
                                          source.getName(), sink.getName()));
      }
    } else {
      // Check the first and last transform with source and sink.
      ETLStage firstStage = transformList.get(0);
      ETLStage lastStage = transformList.get(transformList.size() - 1);
      String firstTransformClassName = transformClassMap.get(firstStage.getName());
      String lastTransformClassName = transformClassMap.get(lastStage.getName());
      Transform firstTransform = (Transform) Class.forName(firstTransformClassName).newInstance();
      Transform lastTransform = (Transform) Class.forName(lastTransformClassName).newInstance();

      if (!(firstTransform.getKeyInType().equals(batchSource.getKeyType()) &&
        firstTransform.getValueInType().equals(batchSource.getValueType()))) {
        throw new Exception(String.format("Source %s and Transform %s Types doesn't match",
                                          source.getName(), firstStage.getName()));
      }

      if (!(lastTransform.getKeyOutType().equals(batchSink.getKeyType()) &&
        lastTransform.getValueOutType().equals(batchSink.getValueType()))) {
        throw new Exception(String.format("Sink %s and Transform %s Types doesn't match",
                                          sink.getName(), lastStage.getName()));
      }

      if (transformList.size() > 1) {
        // Check transform stages.
        validateTransforms(transformList);
      } else {
        transforms.add(firstTransform);
      }
    }
  }

  private void validateTransforms(List<ETLStage> transformList) throws Exception {
    for (ETLStage etlStage : transformList) {
      String transformName = transformClassMap.get(etlStage.getName());
      Transform transformObj = (Transform) Class.forName(transformName).newInstance();
      transforms.add(transformObj);
    }

    for (int i = 0; i < transformList.size() - 1; i++) {
      ETLStage currStage = transformList.get(i);
      ETLStage nextStage = transformList.get(i + 1);
      Transform firstTransform = transforms.get(i);
      Transform secondTransform = transforms.get(i + 1);

      if (!(secondTransform.getKeyInType().equals(firstTransform.getKeyOutType()) &&
        secondTransform.getValueInType().equals(firstTransform.getValueOutType()))) {
        throw new Exception(String.format("Transform %s and Transform %s Types doesn't match",
                                          currStage.getName(), nextStage.getName()));
      }
    }
  }

  private void configureSource(AdapterConfigurer configurer) throws Exception {
=======
  private void configureSource(ETLStage sourceConfig, AdapterConfigurer configurer,
                               PipelineConfigurer pipelineConfigurer) throws Exception {
    String sourceName = sourceConfig.getName();
    String className = sourceClassMap.get(sourceName);
    BatchSource batchSource = (BatchSource) Class.forName(className).newInstance();
    batchSource.configurePipeline(sourceConfig, pipelineConfigurer);

    // TODO: after a few more use cases, determine if the spec is really needed at runtime
    //       since everything in the spec must be known at compile time, it seems like there shouldn't be a need
>>>>>>> b41fec87
    DefaultStageConfigurer stageConfigurer = new DefaultStageConfigurer(batchSource.getClass());
    StageSpecification specification = stageConfigurer.createSpecification();
    configurer.addRuntimeArgument(Constants.Source.SPECIFICATION, GSON.toJson(specification));
  }

<<<<<<< HEAD
  private void configureSink(AdapterConfigurer configurer) throws Exception {
=======
  private void configureSink(ETLStage sinkConfig, AdapterConfigurer configurer,
                             PipelineConfigurer pipelineConfigurer) throws Exception {
    String sinkName = sinkConfig.getName();
    String className = sinkClassMap.get(sinkName);
    BatchSink batchSink = (BatchSink) Class.forName(className).newInstance();
    batchSink.configurePipeline(sinkConfig, pipelineConfigurer);

    // TODO: after a few more use cases, determine if the spec is really needed at runtime
    //       since everything in the spec must be known at compile time, it seems like there shouldn't be a need
>>>>>>> b41fec87
    DefaultStageConfigurer stageConfigurer = new DefaultStageConfigurer(batchSink.getClass());
    StageSpecification specification = stageConfigurer.createSpecification();
    configurer.addRuntimeArgument(Constants.Sink.SPECIFICATION, GSON.toJson(specification));
  }

<<<<<<< HEAD
  private void configureTransforms(AdapterConfigurer configurer) throws Exception {
    List<StageSpecification> transformSpecs = Lists.newArrayList();
    for (Transform transform : transforms) {
      DefaultStageConfigurer stageConfigurer = new DefaultStageConfigurer(transform.getClass());
=======
  private void configureTransforms(List<ETLStage> transformConfigs, AdapterConfigurer configurer) throws Exception {
    List<StageSpecification> transformSpecs = Lists.newArrayList();
    for (ETLStage transformConfig : transformConfigs) {
      String transformName = transformConfig.getName();
      String className = transformClassMap.get(transformName);
      Transform transformObj = (Transform) Class.forName(className).newInstance();
      DefaultStageConfigurer stageConfigurer = new DefaultStageConfigurer(transformObj.getClass());
>>>>>>> b41fec87
      StageSpecification specification = stageConfigurer.createSpecification();
      transformSpecs.add(specification);
    }
    configurer.addRuntimeArgument(Constants.Transform.SPECIFICATIONS, GSON.toJson(transformSpecs));
  }

  @Override
  public void configure() {
    setName("etlbatch");
    setDescription("Batch Extract-Transform-Load (ETL) Adapter");
    addMapReduce(new ETLMapReduce());
    addWorkflow(new ETLWorkflow());
  }
}<|MERGE_RESOLUTION|>--- conflicted
+++ resolved
@@ -96,21 +96,15 @@
     ETLStage sinkConfig = etlBatchConfig.getSink();
     List<ETLStage> transformConfigs = etlBatchConfig.getTransforms();
 
-<<<<<<< HEAD
     // Validate Adapter by making sure the key-value types match.
-    validateAdapter(source, sink, transform);
-=======
+    validateAdapter(sourceConfig, sinkConfig, transformConfigs);
+
     // pipeline configurer is just a wrapper around an adapter configurer that limits what can be added,
     // since we don't want sources and sinks setting schedules or anything like that.
     PipelineConfigurer pipelineConfigurer = new DefaultPipelineConfigurer(adapterConfigurer);
     configureSource(sourceConfig, adapterConfigurer, pipelineConfigurer);
     configureSink(sinkConfig, adapterConfigurer, pipelineConfigurer);
-    configureTransforms(transformConfigs, adapterConfigurer);
->>>>>>> b41fec87
-
-    configureSource(configurer);
-    configureSink(configurer);
-    configureTransforms(configurer);
+    configureTransforms(adapterConfigurer);
 
     adapterConfigurer.addRuntimeArgument(Constants.ADAPTER_NAME, adapterName);
     adapterConfigurer.addRuntimeArgument(Constants.CONFIG_KEY, GSON.toJson(etlBatchConfig));
@@ -119,7 +113,6 @@
                                                    cronEntry));
   }
 
-<<<<<<< HEAD
   private void validateAdapter(ETLStage source, ETLStage sink, List<ETLStage> transformList) throws Exception {
     String sourceClassName = sourceClassMap.get(source.getName());
     String sinkClassName = sinkClassMap.get(sink.getName());
@@ -184,55 +177,35 @@
     }
   }
 
-  private void configureSource(AdapterConfigurer configurer) throws Exception {
-=======
   private void configureSource(ETLStage sourceConfig, AdapterConfigurer configurer,
                                PipelineConfigurer pipelineConfigurer) throws Exception {
-    String sourceName = sourceConfig.getName();
-    String className = sourceClassMap.get(sourceName);
-    BatchSource batchSource = (BatchSource) Class.forName(className).newInstance();
     batchSource.configurePipeline(sourceConfig, pipelineConfigurer);
 
     // TODO: after a few more use cases, determine if the spec is really needed at runtime
     //       since everything in the spec must be known at compile time, it seems like there shouldn't be a need
->>>>>>> b41fec87
     DefaultStageConfigurer stageConfigurer = new DefaultStageConfigurer(batchSource.getClass());
     StageSpecification specification = stageConfigurer.createSpecification();
     configurer.addRuntimeArgument(Constants.Source.SPECIFICATION, GSON.toJson(specification));
   }
 
-<<<<<<< HEAD
-  private void configureSink(AdapterConfigurer configurer) throws Exception {
-=======
   private void configureSink(ETLStage sinkConfig, AdapterConfigurer configurer,
                              PipelineConfigurer pipelineConfigurer) throws Exception {
-    String sinkName = sinkConfig.getName();
-    String className = sinkClassMap.get(sinkName);
-    BatchSink batchSink = (BatchSink) Class.forName(className).newInstance();
     batchSink.configurePipeline(sinkConfig, pipelineConfigurer);
 
     // TODO: after a few more use cases, determine if the spec is really needed at runtime
     //       since everything in the spec must be known at compile time, it seems like there shouldn't be a need
->>>>>>> b41fec87
     DefaultStageConfigurer stageConfigurer = new DefaultStageConfigurer(batchSink.getClass());
     StageSpecification specification = stageConfigurer.createSpecification();
     configurer.addRuntimeArgument(Constants.Sink.SPECIFICATION, GSON.toJson(specification));
   }
 
-<<<<<<< HEAD
   private void configureTransforms(AdapterConfigurer configurer) throws Exception {
     List<StageSpecification> transformSpecs = Lists.newArrayList();
-    for (Transform transform : transforms) {
-      DefaultStageConfigurer stageConfigurer = new DefaultStageConfigurer(transform.getClass());
-=======
-  private void configureTransforms(List<ETLStage> transformConfigs, AdapterConfigurer configurer) throws Exception {
-    List<StageSpecification> transformSpecs = Lists.newArrayList();
-    for (ETLStage transformConfig : transformConfigs) {
-      String transformName = transformConfig.getName();
-      String className = transformClassMap.get(transformName);
-      Transform transformObj = (Transform) Class.forName(className).newInstance();
+    for (Transform transformObj : transforms) {
+
+      // TODO: after a few more use cases, determine if the spec is really needed at runtime
+      //       since everything in the spec must be known at compile time, it seems like there shouldn't be a need
       DefaultStageConfigurer stageConfigurer = new DefaultStageConfigurer(transformObj.getClass());
->>>>>>> b41fec87
       StageSpecification specification = stageConfigurer.createSpecification();
       transformSpecs.add(specification);
     }
