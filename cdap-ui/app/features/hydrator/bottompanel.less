--- conflicted
+++ resolved
@@ -20,13 +20,12 @@
 
 body.theme-cdap.state-hydrator {
   &.state-hydrator-detail {
-<<<<<<< HEAD
     background-color: @table-bg;
-=======
+
     my-dag .my-js-dag {
       border-bottom: 0;
     }
->>>>>>> fdfd7b4c
+
     div.console {
       min-height: 60vh;
       div.console-tabs ul.nav-tabs li {
@@ -118,22 +117,16 @@
     background-color: white;
     position: relative;
     width: 100%;
-<<<<<<< HEAD
     min-height: ~"-moz-calc(40vh - 113px)";
     min-height: ~"-webkit-calc(40vh - 113px)";
     min-height: ~"calc(40vh - 113px)";
-=======
     .transition(all 0.2s ease);
-    // Console height is 40% on larger screen
-    min-height: 40vh;
->>>>>>> fdfd7b4c
+
     @media (min-height: 800px) {
       min-height: ~"-moz-calc(60vh - 113px)";
       min-height: ~"-webkit-calc(60vh - 113px)";
       min-height: ~"calc(60vh - 113px)";
     }
-    .transition(all 0.2s ease);
-
     // Styling for minimized bottom panel
     &.minimized {
       position: fixed;
