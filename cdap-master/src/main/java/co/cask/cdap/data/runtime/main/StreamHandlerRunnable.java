--- conflicted
+++ resolved
@@ -38,12 +38,9 @@
 import co.cask.cdap.logging.appender.LogAppenderInitializer;
 import co.cask.cdap.logging.guice.LoggingModules;
 import co.cask.cdap.metrics.guice.MetricsClientRuntimeModule;
-<<<<<<< HEAD
 import co.cask.cdap.notifications.feeds.client.NotificationFeedClientModule;
 import co.cask.cdap.notifications.guice.NotificationServiceRuntimeModule;
-=======
 import com.google.common.base.Supplier;
->>>>>>> 022a5857
 import com.google.common.base.Throwables;
 import com.google.common.util.concurrent.Service;
 import com.google.inject.AbstractModule;
@@ -97,11 +94,8 @@
         new AuthModule(),
         new ExploreClientModule(),
         new StreamServiceRuntimeModule().getDistributedModules(),
-<<<<<<< HEAD
         new NotificationFeedClientModule(),
         new NotificationServiceRuntimeModule().getDistributedModules(),
-        new StreamAdminModules().getDistributedModules()
-=======
         new StreamAdminModules().getDistributedModules(),
         new AbstractModule() {
           @Override
@@ -109,7 +103,6 @@
             bind(Key.get(new TypeLiteral<Supplier<Discoverable>>() { })).to(StreamHttpService.class);
           }
         }
->>>>>>> 022a5857
       );
 
       injector.getInstance(LogAppenderInitializer.class).initialize();
