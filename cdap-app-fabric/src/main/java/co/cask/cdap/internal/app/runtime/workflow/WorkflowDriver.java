/*
 * Copyright © 2014-2015 Cask Data, Inc.
 *
 * Licensed under the Apache License, Version 2.0 (the "License"); you may not
 * use this file except in compliance with the License. You may obtain a copy of
 * the License at
 *
 * http://www.apache.org/licenses/LICENSE-2.0
 *
 * Unless required by applicable law or agreed to in writing, software
 * distributed under the License is distributed on an "AS IS" BASIS, WITHOUT
 * WARRANTIES OR CONDITIONS OF ANY KIND, either express or implied. See the
 * License for the specific language governing permissions and limitations under
 * the License.
 */
package co.cask.cdap.internal.app.runtime.workflow;

import co.cask.cdap.api.mapreduce.MapReduceSpecification;
import co.cask.cdap.api.schedule.SchedulableProgramType;
import co.cask.cdap.api.spark.SparkSpecification;
import co.cask.cdap.api.workflow.ScheduleProgramInfo;
import co.cask.cdap.api.workflow.WorkflowAction;
import co.cask.cdap.api.workflow.WorkflowActionNode;
import co.cask.cdap.api.workflow.WorkflowActionSpecification;
import co.cask.cdap.api.workflow.WorkflowForkBranch;
import co.cask.cdap.api.workflow.WorkflowForkNode;
import co.cask.cdap.api.workflow.WorkflowNode;
import co.cask.cdap.api.workflow.WorkflowNodeType;
import co.cask.cdap.api.workflow.WorkflowSpecification;
import co.cask.cdap.app.ApplicationSpecification;
import co.cask.cdap.app.program.Program;
import co.cask.cdap.app.runtime.Arguments;
import co.cask.cdap.app.runtime.ProgramOptions;
import co.cask.cdap.app.runtime.workflow.WorkflowStatus;
import co.cask.cdap.common.lang.ClassLoaders;
import co.cask.cdap.common.lang.InstantiatorFactory;
import co.cask.cdap.internal.app.runtime.ProgramOptionConstants;
import co.cask.cdap.internal.app.runtime.ProgramRunnerFactory;
import co.cask.cdap.internal.workflow.DefaultWorkflowActionSpecification;
import co.cask.cdap.internal.workflow.ProgramWorkflowAction;
import co.cask.http.NettyHttpService;
import com.google.common.base.Preconditions;
import com.google.common.base.Supplier;
import com.google.common.base.Throwables;
import com.google.common.collect.ImmutableList;
import com.google.common.collect.ImmutableMap;
import com.google.common.reflect.TypeToken;
import com.google.common.util.concurrent.AbstractExecutionThreadService;
import org.apache.twill.api.RunId;
import org.slf4j.Logger;
import org.slf4j.LoggerFactory;

import java.net.InetAddress;
import java.net.InetSocketAddress;
import java.util.Iterator;
import java.util.Map;
import java.util.concurrent.Callable;
import java.util.concurrent.CompletionService;
import java.util.concurrent.ConcurrentHashMap;
import java.util.concurrent.ExecutionException;
import java.util.concurrent.ExecutorCompletionService;
import java.util.concurrent.ExecutorService;
import java.util.concurrent.Executors;
import java.util.concurrent.Future;
import java.util.concurrent.TimeUnit;

/**
 * Core of Workflow engine that drives the execution of Workflow.
 */
final class WorkflowDriver extends AbstractExecutionThreadService {

  private static final Logger LOG = LoggerFactory.getLogger(WorkflowDriver.class);

  private final Program program;
  private final RunId runId;
  private final InetAddress hostname;
  private final Map<String, String> runtimeArgs;
  private final WorkflowSpecification workflowSpec;
  private final long logicalStartTime;
  private final ProgramWorkflowRunnerFactory workflowProgramRunnerFactory;
  private NettyHttpService httpService;
  private volatile boolean running;
  private ConcurrentHashMap<String, WorkflowStatus> status = new ConcurrentHashMap<String, WorkflowStatus>();

  WorkflowDriver(Program program, RunId runId, ProgramOptions options, InetAddress hostname,
                 WorkflowSpecification workflowSpec, ProgramRunnerFactory programRunnerFactory) {
    this.program = program;
    this.runId = runId;
    this.hostname = hostname;
    this.runtimeArgs = createRuntimeArgs(options.getUserArguments());
    this.workflowSpec = workflowSpec;
    this.logicalStartTime = options.getArguments().hasOption(ProgramOptionConstants.LOGICAL_START_TIME)
      ? Long.parseLong(options.getArguments()
                         .getOption(ProgramOptionConstants.LOGICAL_START_TIME))
      : System.currentTimeMillis();
    this.workflowProgramRunnerFactory = new ProgramWorkflowRunnerFactory(workflowSpec, programRunnerFactory, program,
                                                                         runId, options.getUserArguments(),
                                                                         logicalStartTime);
  }

  @Override
  protected void startUp() throws Exception {
    LOG.info("Starting Workflow {}", workflowSpec);

    // Using small size thread pool is enough, as the API we supported are just simple lookup.
    httpService = NettyHttpService.builder()
      .setWorkerThreadPoolSize(2)
      .setExecThreadPoolSize(4)
      .setHost(hostname.getHostName())
      .addHttpHandlers(ImmutableList.of(new WorkflowServiceHandler(createStatusSupplier())))
      .build();

    httpService.startAndWait();
    running = true;
  }

  @Override
  protected void shutDown() throws Exception {
    httpService.stopAndWait();
  }

  private void executeWorkflowAction(ApplicationSpecification appSpec, WorkflowActionNode node,
                                     InstantiatorFactory instantiator, ClassLoader classLoader) throws Exception {

    WorkflowActionSpecification actionSpec;
    ScheduleProgramInfo actionInfo = node.getProgram();
    switch (actionInfo.getProgramType()) {
      case MAPREDUCE:
        MapReduceSpecification mapReduceSpec = appSpec.getMapReduce().get(actionInfo.getProgramName());
        String mapReduce = mapReduceSpec.getName();
        actionSpec = new DefaultWorkflowActionSpecification(new ProgramWorkflowAction(
          mapReduce, mapReduce, SchedulableProgramType.MAPREDUCE));
        break;
      case SPARK:
        SparkSpecification sparkSpec = appSpec.getSpark().get(actionInfo.getProgramName());
        String spark = sparkSpec.getName();
        actionSpec = new DefaultWorkflowActionSpecification(new ProgramWorkflowAction(
          spark, spark, SchedulableProgramType.SPARK));
        break;
      case CUSTOM_ACTION:
        actionSpec = workflowSpec.getCustomActionMap().get(actionInfo.getProgramName());
        break;
      default:
        LOG.error("Unknown Program Type '{}', Program '{}' in the Workflow.", actionInfo.getProgramType(),
                  actionInfo.getProgramName());
        throw new IllegalStateException("Workflow stopped without executing all tasks");
    }

    WorkflowStatus workflowStatus = new WorkflowStatus(state(), actionSpec, node.getNodeId());
    status.put(node.getNodeId(), workflowStatus);

    WorkflowAction action = initialize(actionSpec, classLoader, instantiator);
    try {
      ClassLoader oldClassLoader = ClassLoaders.setContextClassLoader(action.getClass().getClassLoader());
      try {
        action.run();
      } finally {
        ClassLoaders.setContextClassLoader(oldClassLoader);
      }
    } catch (Throwable t) {
      LOG.warn("Exception on WorkflowAction.run(), aborting Workflow. {}", actionSpec);
      // this will always rethrow
      Throwables.propagateIfPossible(t, Exception.class);
    } finally {
      // Destroy the action.
      destroy(actionSpec, action);
    }
    status.remove(node.getNodeId());
  }

  private void executeNode(final ApplicationSpecification appSpec, WorkflowNode node,
                           final InstantiatorFactory instantiator, final ClassLoader classLoader) throws Exception {
    WorkflowNodeType nodeType = node.getType();
    switch (nodeType) {
      case ACTION:
        executeWorkflowAction(appSpec, (WorkflowActionNode) node, instantiator, classLoader);
        break;
      case FORK:
        WorkflowForkNode fork = (WorkflowForkNode) node;
        ExecutorService executorService = Executors.newCachedThreadPool();
        CompletionService<String> completionService =
          new ExecutorCompletionService<String>(executorService);

        for (final WorkflowForkBranch branch : fork.getBranches()) {
          completionService.submit(new Callable<String>() {
            @Override
            public String call() throws Exception {
              Iterator<WorkflowNode> iterator = branch.getNodes().iterator();
              while (!Thread.currentThread().isInterrupted() && iterator.hasNext() && running) {
                executeNode(appSpec, iterator.next(), instantiator, classLoader);
              }
              return branch.toString();
            }
          });
        }

        try {
          for (int i = 0; i < fork.getBranches().size(); i++) {
            Future<String> f = completionService.take();
            try {
              LOG.info("Execution of branch {} for fork {} completed", f.get(), fork);
            } catch (ExecutionException ex) {
              LOG.info("Exception occurred in the execution of the fork node {}", fork);
              throw ex;
            }
          }

        } finally {
          executorService.shutdown();
          executorService.awaitTermination(Integer.MAX_VALUE, TimeUnit.NANOSECONDS);
        }

        break;
      default:
        break;
    }
  }

  @Override
  protected void run() throws Exception {
    LOG.info("Start workflow execution for {}", workflowSpec);
    InstantiatorFactory instantiator = new InstantiatorFactory(false);
    ClassLoader classLoader = program.getClassLoader();

    // Executes actions step by step. Individually invoke the init()->run()->destroy() sequence.

    ApplicationSpecification appSpec = program.getApplicationSpecification();

    Iterator<WorkflowNode> iterator = workflowSpec.getNodes().iterator();
    while (running && iterator.hasNext()) {
<<<<<<< HEAD
      executeNode(appSpec, iterator.next(), instantiator, classLoader);
=======
      WorkflowActionSpecification actionSpec;
      WorkflowNode node = iterator.next();
      switch (node.getType()) {
        case ACTION:
          WorkflowActionNode actionNode = (WorkflowActionNode) node;
          ScheduleProgramInfo actionInfo = actionNode.getProgram();
          switch (actionInfo.getProgramType()) {
            case MAPREDUCE:
              MapReduceSpecification mapReduceSpec = appSpec.getMapReduce().get(actionInfo.getProgramName());
              String mapReduce = mapReduceSpec.getName();
              actionSpec = new DefaultWorkflowActionSpecification(new ProgramWorkflowAction(
                mapReduce, mapReduce, SchedulableProgramType.MAPREDUCE));
              break;
            case SPARK:
              SparkSpecification sparkSpec = appSpec.getSpark().get(actionInfo.getProgramName());
              String spark = sparkSpec.getName();
              actionSpec = new DefaultWorkflowActionSpecification(new ProgramWorkflowAction(
                spark, spark, SchedulableProgramType.SPARK));
              break;
            case CUSTOM_ACTION:
              actionSpec = actionNode.getActionSpecification();
              Preconditions.checkNotNull(actionSpec);
              break;
            default:
              LOG.error("Unknown Program Type '{}', Program '{}' in the Workflow.", actionInfo.getProgramType(),
                        actionInfo.getProgramName());
              throw new IllegalStateException("Workflow stopped without executing all tasks");
          }
          workflowStatus = new WorkflowStatus(state(), actionSpec, step++);

          WorkflowAction action = initialize(actionSpec, classLoader, instantiator);
          try {
            ClassLoader oldClassLoader = ClassLoaders.setContextClassLoader(action.getClass().getClassLoader());
            try {
              action.run();
            } finally {
              ClassLoaders.setContextClassLoader(oldClassLoader);
            }
          } catch (Throwable t) {
            LOG.warn("Exception on WorkflowAction.run(), aborting Workflow. {}", actionSpec);
            // this will always rethrow
            Throwables.propagateIfPossible(t, Exception.class);
          } finally {
            // Destroy the action.
            destroy(actionSpec, action);
          }
          break;
        case FORK:
          // not-implemented yet
          break;
        case CONDITION:
          break;
        default:
      }
>>>>>>> 08cdb263
    }

    // If there is some task left when the loop exited, it must be called by explicit stop of this driver.
    if (iterator.hasNext()) {
      LOG.warn("Workflow explicitly stopped. Treated as abort on error. {} {}", workflowSpec);
      throw new IllegalStateException("Workflow stopped without executing all tasks: " + workflowSpec);
    }

    LOG.info("Workflow execution succeeded for {}", workflowSpec);

    running = false;
  }

  @Override
  protected void triggerShutdown() {
    running = false;
  }

  /**
   * Returns the endpoint that the http service is bind to.
   *
   * @throws IllegalStateException if the service is not started.
   */
  InetSocketAddress getServiceEndpoint() {
    Preconditions.checkState(httpService != null && httpService.isRunning(), "Workflow service is not started.");
    return httpService.getBindAddress();
  }

  /**
   * Instantiates and initialize a WorkflowAction.
   */
  @SuppressWarnings("unchecked")
  private WorkflowAction initialize(WorkflowActionSpecification actionSpec,
                                    ClassLoader classLoader, InstantiatorFactory instantiator) throws Exception {
    Class<?> clz = Class.forName(actionSpec.getClassName(), true, classLoader);
    Preconditions.checkArgument(WorkflowAction.class.isAssignableFrom(clz), "%s is not a WorkflowAction.", clz);
    WorkflowAction action = instantiator.get(TypeToken.of((Class<? extends WorkflowAction>) clz)).create();

    ClassLoader oldClassLoader = ClassLoaders.setContextClassLoader(action.getClass().getClassLoader());
    try {
      action.initialize(new BasicWorkflowContext(workflowSpec, actionSpec,
                                                 logicalStartTime,
                                                 workflowProgramRunnerFactory.getProgramWorkflowRunner(actionSpec),
                                                 runtimeArgs));
    } catch (Throwable t) {
      LOG.warn("Exception on WorkflowAction.initialize(), abort Workflow. {}", actionSpec, t);
      // this will always rethrow
      Throwables.propagateIfPossible(t, Exception.class);
    } finally {
      ClassLoaders.setContextClassLoader(oldClassLoader);
    }

    return action;
  }

  /**
   * Calls the destroy method on the given WorkflowAction.
   */
  private void destroy(WorkflowActionSpecification actionSpec, WorkflowAction action) {
    ClassLoader oldClassLoader = ClassLoaders.setContextClassLoader(action.getClass().getClassLoader());
    try {
      action.destroy();
    } catch (Throwable t) {
      LOG.warn("Exception on WorkflowAction.destroy(): {}", actionSpec, t);
      // Just log, but not propagate
    } finally {
      ClassLoaders.setContextClassLoader(oldClassLoader);
    }
  }

  private Map<String, String> createRuntimeArgs(Arguments args) {
    ImmutableMap.Builder<String, String> builder = ImmutableMap.builder();
    for (Map.Entry<String, String> entry : args) {
      builder.put(entry);
    }
    return builder.build();
  }

  private Supplier<Map<String, WorkflowStatus>> createStatusSupplier() {
    return new Supplier<Map<String, WorkflowStatus>>() {
      @Override
      public Map<String, WorkflowStatus> get() {
        return status;
      }
    };
  }
}<|MERGE_RESOLUTION|>--- conflicted
+++ resolved
@@ -22,7 +22,6 @@
 import co.cask.cdap.api.workflow.WorkflowAction;
 import co.cask.cdap.api.workflow.WorkflowActionNode;
 import co.cask.cdap.api.workflow.WorkflowActionSpecification;
-import co.cask.cdap.api.workflow.WorkflowForkBranch;
 import co.cask.cdap.api.workflow.WorkflowForkNode;
 import co.cask.cdap.api.workflow.WorkflowNode;
 import co.cask.cdap.api.workflow.WorkflowNodeType;
@@ -53,6 +52,7 @@
 import java.net.InetAddress;
 import java.net.InetSocketAddress;
 import java.util.Iterator;
+import java.util.List;
 import java.util.Map;
 import java.util.concurrent.Callable;
 import java.util.concurrent.CompletionService;
@@ -138,7 +138,7 @@
           spark, spark, SchedulableProgramType.SPARK));
         break;
       case CUSTOM_ACTION:
-        actionSpec = workflowSpec.getCustomActionMap().get(actionInfo.getProgramName());
+        actionSpec = node.getActionSpecification();
         break;
       default:
         LOG.error("Unknown Program Type '{}', Program '{}' in the Workflow.", actionInfo.getProgramType(),
@@ -160,12 +160,48 @@
     } catch (Throwable t) {
       LOG.warn("Exception on WorkflowAction.run(), aborting Workflow. {}", actionSpec);
       // this will always rethrow
-      Throwables.propagateIfPossible(t, Exception.class);
+      throw Throwables.propagate(t.getCause());
     } finally {
       // Destroy the action.
       destroy(actionSpec, action);
     }
     status.remove(node.getNodeId());
+  }
+
+  private void executeWorkflowFork(final ApplicationSpecification appSpec, WorkflowForkNode fork,
+                                   final InstantiatorFactory instantiator,
+                                   final ClassLoader classLoader) throws Exception {
+    ExecutorService executorService = Executors.newFixedThreadPool(fork.getBranches().size());
+    CompletionService<String> completionService = new ExecutorCompletionService<String>(executorService);
+    try {
+      for (final List<WorkflowNode> branch : fork.getBranches()) {
+        completionService.submit(new Callable<String>() {
+          @Override
+          public String call() throws Exception {
+            Iterator<WorkflowNode> iterator = branch.iterator();
+            while (!Thread.currentThread().isInterrupted() && iterator.hasNext() && running) {
+              executeNode(appSpec, iterator.next(), instantiator, classLoader);
+            }
+            return branch.toString();
+          }
+        });
+      }
+
+      for (int i = 0; i < fork.getBranches().size(); i++) {
+        Future<String> f = completionService.take();
+        try {
+          String branchInfo = f.get();
+          LOG.info("Execution of branch {} for fork {} completed", branchInfo, fork);
+        } catch (ExecutionException ex) {
+          LOG.info("Exception occurred in the execution of the fork node {}", fork);
+          throw ex;
+        }
+      }
+
+    } finally {
+      executorService.shutdownNow();
+      executorService.awaitTermination(Integer.MAX_VALUE, TimeUnit.NANOSECONDS);
+    }
   }
 
   private void executeNode(final ApplicationSpecification appSpec, WorkflowNode node,
@@ -176,40 +212,10 @@
         executeWorkflowAction(appSpec, (WorkflowActionNode) node, instantiator, classLoader);
         break;
       case FORK:
-        WorkflowForkNode fork = (WorkflowForkNode) node;
-        ExecutorService executorService = Executors.newCachedThreadPool();
-        CompletionService<String> completionService =
-          new ExecutorCompletionService<String>(executorService);
-
-        for (final WorkflowForkBranch branch : fork.getBranches()) {
-          completionService.submit(new Callable<String>() {
-            @Override
-            public String call() throws Exception {
-              Iterator<WorkflowNode> iterator = branch.getNodes().iterator();
-              while (!Thread.currentThread().isInterrupted() && iterator.hasNext() && running) {
-                executeNode(appSpec, iterator.next(), instantiator, classLoader);
-              }
-              return branch.toString();
-            }
-          });
-        }
-
-        try {
-          for (int i = 0; i < fork.getBranches().size(); i++) {
-            Future<String> f = completionService.take();
-            try {
-              LOG.info("Execution of branch {} for fork {} completed", f.get(), fork);
-            } catch (ExecutionException ex) {
-              LOG.info("Exception occurred in the execution of the fork node {}", fork);
-              throw ex;
-            }
-          }
-
-        } finally {
-          executorService.shutdown();
-          executorService.awaitTermination(Integer.MAX_VALUE, TimeUnit.NANOSECONDS);
-        }
-
+        executeWorkflowFork(appSpec, (WorkflowForkNode) node, instantiator, classLoader);
+        break;
+      case CONDITION:
+        // no-op
         break;
       default:
         break;
@@ -228,64 +234,7 @@
 
     Iterator<WorkflowNode> iterator = workflowSpec.getNodes().iterator();
     while (running && iterator.hasNext()) {
-<<<<<<< HEAD
       executeNode(appSpec, iterator.next(), instantiator, classLoader);
-=======
-      WorkflowActionSpecification actionSpec;
-      WorkflowNode node = iterator.next();
-      switch (node.getType()) {
-        case ACTION:
-          WorkflowActionNode actionNode = (WorkflowActionNode) node;
-          ScheduleProgramInfo actionInfo = actionNode.getProgram();
-          switch (actionInfo.getProgramType()) {
-            case MAPREDUCE:
-              MapReduceSpecification mapReduceSpec = appSpec.getMapReduce().get(actionInfo.getProgramName());
-              String mapReduce = mapReduceSpec.getName();
-              actionSpec = new DefaultWorkflowActionSpecification(new ProgramWorkflowAction(
-                mapReduce, mapReduce, SchedulableProgramType.MAPREDUCE));
-              break;
-            case SPARK:
-              SparkSpecification sparkSpec = appSpec.getSpark().get(actionInfo.getProgramName());
-              String spark = sparkSpec.getName();
-              actionSpec = new DefaultWorkflowActionSpecification(new ProgramWorkflowAction(
-                spark, spark, SchedulableProgramType.SPARK));
-              break;
-            case CUSTOM_ACTION:
-              actionSpec = actionNode.getActionSpecification();
-              Preconditions.checkNotNull(actionSpec);
-              break;
-            default:
-              LOG.error("Unknown Program Type '{}', Program '{}' in the Workflow.", actionInfo.getProgramType(),
-                        actionInfo.getProgramName());
-              throw new IllegalStateException("Workflow stopped without executing all tasks");
-          }
-          workflowStatus = new WorkflowStatus(state(), actionSpec, step++);
-
-          WorkflowAction action = initialize(actionSpec, classLoader, instantiator);
-          try {
-            ClassLoader oldClassLoader = ClassLoaders.setContextClassLoader(action.getClass().getClassLoader());
-            try {
-              action.run();
-            } finally {
-              ClassLoaders.setContextClassLoader(oldClassLoader);
-            }
-          } catch (Throwable t) {
-            LOG.warn("Exception on WorkflowAction.run(), aborting Workflow. {}", actionSpec);
-            // this will always rethrow
-            Throwables.propagateIfPossible(t, Exception.class);
-          } finally {
-            // Destroy the action.
-            destroy(actionSpec, action);
-          }
-          break;
-        case FORK:
-          // not-implemented yet
-          break;
-        case CONDITION:
-          break;
-        default:
-      }
->>>>>>> 08cdb263
     }
 
     // If there is some task left when the loop exited, it must be called by explicit stop of this driver.
