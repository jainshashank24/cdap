/*
 * Copyright © 2014-2015 Cask Data, Inc.
 *
 * Licensed under the Apache License, Version 2.0 (the "License"); you may not
 * use this file except in compliance with the License. You may obtain a copy of
 * the License at
 *
 * http://www.apache.org/licenses/LICENSE-2.0
 *
 * Unless required by applicable law or agreed to in writing, software
 * distributed under the License is distributed on an "AS IS" BASIS, WITHOUT
 * WARRANTIES OR CONDITIONS OF ANY KIND, either express or implied. See the
 * License for the specific language governing permissions and limitations under
 * the License.
 */
package co.cask.cdap.data.stream.service;

import co.cask.cdap.api.flow.flowlet.StreamEvent;
import co.cask.cdap.api.stream.StreamEventData;
import co.cask.cdap.data.file.FileWriter;
import co.cask.cdap.data.file.FileWriters;
import co.cask.cdap.data.stream.StreamCoordinatorClient;
<<<<<<< HEAD
=======
import co.cask.cdap.data.stream.StreamDataFileConstants;
>>>>>>> 41fa5a52
import co.cask.cdap.data.stream.StreamFileType;
import co.cask.cdap.data.stream.StreamFileWriterFactory;
import co.cask.cdap.data.stream.StreamPropertyListener;
import co.cask.cdap.data.stream.StreamUtils;
import co.cask.cdap.data.stream.TimestampCloseable;
import co.cask.cdap.data2.transaction.stream.StreamAdmin;
import co.cask.cdap.data2.transaction.stream.StreamConfig;
import com.google.common.base.Function;
import com.google.common.base.Throwables;
import com.google.common.collect.Lists;
import com.google.common.collect.MapMaker;
import com.google.common.collect.Maps;
import com.google.common.collect.Sets;
import com.google.common.io.Closeables;
import org.apache.twill.common.Cancellable;
import org.apache.twill.filesystem.Location;
import org.slf4j.Logger;
import org.slf4j.LoggerFactory;

import java.io.Closeable;
import java.io.IOException;
import java.nio.ByteBuffer;
import java.util.Collections;
import java.util.Iterator;
import java.util.List;
import java.util.Map;
import java.util.Queue;
import java.util.Set;
import java.util.concurrent.ConcurrentLinkedQueue;
import java.util.concurrent.ConcurrentMap;
import java.util.concurrent.Executor;
import java.util.concurrent.atomic.AtomicBoolean;
import java.util.concurrent.locks.Lock;
import java.util.concurrent.locks.ReentrantLock;
import javax.annotation.concurrent.ThreadSafe;

/**
 * Class to support writing to stream with high concurrency. This class supports writing individual stream events
 * as well as appending a new stream file to a stream.
 *
 * For writing individual events to stream, it uses a non-blocking algorithm to batch writes from concurrent threads.
 * The algorithm is like this:
 *
 * When a thread that received a request, for each stream, performs the following:
 *
 * <pre>
 * 1. Constructs a StreamEventData locally and enqueue it to a ConcurrentLinkedQueue.
 * 2. Use CAS to set an AtomicBoolean flag to true.
 * 3. If successfully set the flag to true, this thread becomes the writer and proceed to run step 4-7.
 * 4. Keep polling StreamEventData from the concurrent queue and write to FileWriter with the current timestamp until
 *    the queue is empty.
 * 5. Perform a writer flush to make sure all data written are persisted.
 * 6. Set the state of each StreamEventData that are written to COMPLETED (succeed/failure).
 * 7. Set the AtomicBoolean flag back to false.
 * 8. If the StreamEventData enqueued by this thread is NOT COMPLETED, go back to step 2.
 * </pre>
 *
 * The spin lock between step 2 to step 8 is necessary as it guarantees events enqueued by all threads would eventually
 * get written and flushed.
 *
 */
@ThreadSafe
public final class ConcurrentStreamWriter implements Closeable {

  private static final Logger LOG = LoggerFactory.getLogger(ConcurrentStreamWriter.class);

  private final StreamCoordinatorClient streamCoordinatorClient;
  private final StreamAdmin streamAdmin;
  private final StreamMetaStore streamMetaStore;
  private final int workerThreads;
  private final StreamMetricsCollectorFactory metricsCollectorFactory;
  private final ConcurrentMap<String, EventQueue> eventQueues;
  private final StreamFileFactory streamFileFactory;
  private final Set<String> generationWatched;
  private final List<Cancellable> cancellables;
  private final Lock createLock;

  ConcurrentStreamWriter(StreamCoordinatorClient streamCoordinatorClient, StreamAdmin streamAdmin,
                         StreamMetaStore streamMetaStore, StreamFileWriterFactory writerFactory,
<<<<<<< HEAD
                         int workerThreads, MetricsCollector metricsCollector) {
=======
                         int workerThreads, StreamMetricsCollectorFactory metricsCollectorFactory) {
>>>>>>> 41fa5a52
    this.streamCoordinatorClient = streamCoordinatorClient;
    this.streamAdmin = streamAdmin;
    this.streamMetaStore = streamMetaStore;
    this.workerThreads = workerThreads;
    this.metricsCollectorFactory = metricsCollectorFactory;
    this.eventQueues = new MapMaker().concurrencyLevel(workerThreads).makeMap();
    this.streamFileFactory = new StreamFileFactory(writerFactory);
    this.generationWatched = Sets.newHashSet();
    this.cancellables = Lists.newArrayList();
    this.createLock = new ReentrantLock();
  }

  /**
   * Writes an event to the given stream.
   *
   * @param accountId account id for the requester
   * @param stream name of the stream
   * @param headers header of the event
   * @param body content of the event
   *
   * @throws IOException if failed to write to stream
   * @throws IllegalArgumentException If the stream doesn't exists
   */
  public void enqueue(String accountId, String stream,
                      Map<String, String> headers, ByteBuffer body) throws IOException {
    EventQueue eventQueue = getEventQueue(accountId, stream);
    WriteRequest writeRequest = eventQueue.append(headers, body);
    persistUntilCompleted(stream, eventQueue, writeRequest);
  }

  /**
   * Writes a list of events to the given stream.
   *
   * @param accountId account id for the requester
   * @param stream name of the stream
   * @param events list of events to write
   * @throws IOException if failed to write to stream
   * @throws IllegalArgumentException If the stream doesn't exists
   */
  public void enqueue(String accountId, String stream, Iterator<? extends StreamEventData> events) throws IOException {
    EventQueue eventQueue = getEventQueue(accountId, stream);
    WriteRequest writeRequest = eventQueue.append(events);
    persistUntilCompleted(stream, eventQueue, writeRequest);
  }

  /**
   * Writes an event to the given stream asynchronously. This method returns when the new event is stored to
   * the in-memory event queue, but before persisted.
   *
   * @param accountId account id for the requester
   * @param stream name of the stream
   * @param headers header of the event
   * @param body content of the event
   * @param executor The executor for performing the async write flush operation
   * @throws IOException if fails to get stream information
   * @throws IllegalArgumentException If the stream doesn't exists
   */
  public void asyncEnqueue(String accountId, final String stream,
                           Map<String, String> headers, ByteBuffer body, Executor executor) throws IOException {
    // Put the event to the queue first and then execute the write asynchronously
    final EventQueue eventQueue = getEventQueue(accountId, stream);
    final WriteRequest writeRequest = eventQueue.append(headers, body);
    executor.execute(new Runnable() {
      @Override
      public void run() {
        try {
          persistUntilCompleted(stream, eventQueue, writeRequest);
        } catch (IOException e) {
          // Since it's done in the async executor, simply log the exception
          LOG.error("Async write failed", e);
        }
      }
    });
  }

  /**
   * Appends a new stream file to the given stream.
   *
   * @param accountId account id for the requester
   * @param stream name of the stream
   * @param eventFile location to the new stream data file
   * @param indexFile location to the new stream index file
   * @param eventCount number of events in the given stream file
   * @param timestampCloseable a {@link TimestampCloseable} to close and return the stream file close timestamp
   * @throws IOException if failed to append the new stream file
   */
  public void appendFile(String accountId, String stream,
                         Location eventFile, Location indexFile, long eventCount,
                         TimestampCloseable timestampCloseable) throws IOException {
    EventQueue eventQueue = getEventQueue(accountId, stream);
    StreamConfig config = streamAdmin.getConfig(stream);
    while (!eventQueue.tryAppendFile(config, eventFile, indexFile, eventCount, timestampCloseable)) {
      Thread.yield();
    }
  }

  @Override
  public void close() throws IOException {
    for (Cancellable cancellable : cancellables) {
      cancellable.cancel();
    }

    for (EventQueue queue : eventQueues.values()) {
      try {
        queue.close();
      } catch (IOException e) {
        LOG.warn("Failed to close writer.", e);
      }
    }
  }

  private EventQueue getEventQueue(String accountId, String streamName) throws IOException {
    EventQueue eventQueue = eventQueues.get(streamName);
    if (eventQueue != null) {
      return eventQueue;
    }

    createLock.lock();
    try {
      // Double check
      eventQueue = eventQueues.get(streamName);
      if (eventQueue != null) {
        return eventQueue;
      }

      if (!streamMetaStore.streamExists(accountId, streamName)) {
        throw new IllegalArgumentException("Stream not exists");
      }
      StreamUtils.ensureExists(streamAdmin, streamName);

      if (generationWatched.add(streamName)) {
        cancellables.add(streamCoordinatorClient.addListener(streamName, streamFileFactory));
      }

      eventQueue = new EventQueue(streamName, metricsCollectorFactory.createMetricsCollector(streamName));
      eventQueues.put(streamName, eventQueue);

      return eventQueue;

    } catch (Exception e) {
      Throwables.propagateIfInstanceOf(e, IOException.class);
      throw new IOException(e);
    } finally {
      createLock.unlock();
    }
  }

  /**
   * Persists events in the given eventQueue until the given request is completed.
   *
   * @param eventQueue the queue containing events that needs to be persisted
   * @param request a request for persisting data to stream
   * @throws IOException if failed to write to stream
   */
  private void persistUntilCompleted(String stream, EventQueue eventQueue, WriteRequest request) throws IOException {
    while (!request.isCompleted()) {
      if (!eventQueue.tryWrite()) {
        Thread.yield();
      }
    }
    if (!request.isSuccess()) {
      Throwables.propagateIfInstanceOf(request.getFailure(), IOException.class);
      throw new IOException("Unable to write stream event to " + stream, request.getFailure());
    }
  }

  /**
   * Factory for creating stream file and stream {@link FileWriter}.
   * It also watch for changes in stream generation so that it can create appropriate file/file writer.
   */
  private final class StreamFileFactory extends StreamPropertyListener {

    private final StreamFileWriterFactory writerFactory;
    private final Map<String, Integer> generations;

    StreamFileFactory(StreamFileWriterFactory writerFactory) {
      this.writerFactory = writerFactory;
      this.generations = Collections.synchronizedMap(Maps.<String, Integer>newHashMap());
    }

    @Override
    public void generationChanged(String streamName, int generation) {
      LOG.debug("Generation for stream '{}' changed to {} for stream writer", streamName, generation);
      generations.put(streamName, generation);

      EventQueue eventQueue = eventQueues.remove(streamName);
      if (eventQueue != null) {
        try {
          eventQueue.close();
        } catch (IOException e) {
          LOG.warn("Failed to close writer.", e);
        }
      }
    }

    @Override
    public void generationDeleted(String streamName) {
      // Generation deleted. Remove the cache.
      // This makes creation of file writer resort to scanning the stream directory for generation id.
      LOG.debug("Generation for stream '{}' deleted for stream writer", streamName);
      generations.remove(streamName);
    }

    /**
     * Creates a new {@link FileWriter} for the given stream.
     *
     * @param streamName name of the stream
     * @return A {@link FileWriter} for writing {@link StreamEvent} to the given stream
     * @throws IOException if failed to create the file writer
     */
    FileWriter<StreamEvent> create(String streamName) throws IOException {
      StreamConfig streamConfig = streamAdmin.getConfig(streamName);
      Integer generation = generations.get(streamName);
      if (generation == null) {
        generation = StreamUtils.getGeneration(streamConfig);
      }

      LOG.info("Create stream writer for {} with generation {}", streamName, generation);
      return writerFactory.create(streamConfig, generation);
    }

    /**
     * Appends a stream file to the given stream. When this method completed successfully, the given event and index
     * file locations will be renamed (hence removed) to the final stream file locations. Note that only stream file
     * that are written with the {@link StreamDataFileConstants.Property.Key#UNI_TIMESTAMP} property set to
     * {@link StreamDataFileConstants.Property.Value#CLOSE_TIMESTAMP} should be appended, although this method
     * doesn't do explicit check (for performance reason).
     *
     * @param config configuration about the stream to append to
     * @param eventFile location of the new event file
     * @param indexFile location of the new index file
     * @param timestamp close timestamp of the stream file
     * @throws IOException if failed to append the file to the stream
     */
    void appendFile(StreamConfig config, Location eventFile, Location indexFile, long timestamp) throws IOException {
      Integer generation = generations.get(config.getName());
      if (generation == null) {
        generation = StreamUtils.getGeneration(config);
      }

      // Figure out the partition directory based on generation and timestamp
      Location baseLocation = StreamUtils.createGenerationLocation(config.getLocation(), generation);
      long partitionDuration = config.getPartitionDuration();
      long partitionStartTime = StreamUtils.getPartitionStartTime(timestamp, partitionDuration);
      Location partitionLocation = StreamUtils.createPartitionLocation(baseLocation,
                                                                       partitionStartTime, partitionDuration);
      partitionLocation.mkdirs();

      // Figure out the final stream file name
      String filePrefix = writerFactory.getFileNamePrefix();
      int fileSequence = StreamUtils.getNextSequenceId(partitionLocation, filePrefix);

      Location destEventFile = StreamUtils.createStreamLocation(partitionLocation, filePrefix,
                                                            fileSequence, StreamFileType.EVENT);
      Location destIndexFile = StreamUtils.createStreamLocation(partitionLocation, filePrefix,
                                                            fileSequence, StreamFileType.INDEX);
      // The creation should succeed, as it's expected to only have one process running per fileNamePrefix.
      if (!destEventFile.createNew() || !destIndexFile.createNew()) {
        throw new IOException(String.format("Failed to create new file at %s and %s",
                                            destEventFile.toURI(), destIndexFile.toURI()));
      }

      // Rename the index file first, then the event file
      indexFile.renameTo(destIndexFile);
      eventFile.renameTo(destEventFile);
    }
  }

  /**
   * For buffering StreamEvents and doing batch write to stream file.
   */
  private final class EventQueue implements Closeable {

    private final String streamName;
    private final StreamMetricsCollectorFactory.StreamMetricsCollector metricsCollector;
    private final Queue<WriteRequest> queue;
    private final AtomicBoolean writerFlag;
    private final WriteRequest.Metrics metrics;
    private final MutableStreamEvent streamEvent;
    private final Function<StreamEventData, StreamEvent> eventTransformer;
    private FileWriter<StreamEventData> fileWriter;
    private boolean closed;

    EventQueue(String streamName, StreamMetricsCollectorFactory.StreamMetricsCollector metricsCollector) {
      this.streamName = streamName;
      this.streamEvent = new MutableStreamEvent();
      this.queue = new ConcurrentLinkedQueue<WriteRequest>();
      this.writerFlag = new AtomicBoolean(false);
      this.metrics = new WriteRequest.Metrics();
      this.metricsCollector = metricsCollector;
      this.eventTransformer = new Function<StreamEventData, StreamEvent>() {
        @Override
        public StreamEvent apply(StreamEventData data) {
          return streamEvent.setData(data);
        }
      };
    }

    /**
     * Adds an event to the event queue.
     *
     * @param headers headers of the event
     * @param body body of the event
     * @return A {@link WriteRequest} that contains the status of the request
     */
    WriteRequest append(Map<String, String> headers, ByteBuffer body) {
      WriteRequest request = new SingleWriteRequest(headers, body);
      queue.add(request);
      return request;
    }

    /**
     * Adds a list of events to the event queue. All events provided by the {@link Iterator} will be written with the
     * same event timestamp and are guaranteed to be written in the same data block inside a stream file.
     *
     * @param events an {@link Iterator} of {@link StreamEventData} containing the list of events to be written
     * @return A {@link WriteRequest} that contains the status of the request
     */
    WriteRequest append(Iterator<? extends StreamEventData> events) {
      WriteRequest request = new BatchWriteRequest(events);
      queue.add(request);
      return request;
    }

    /**
     * Attempts to append a file to the stream.
     *
     * @param streamConfig current configuration for the stream
     * @param eventFile location to the new stream data file
     * @param indexFile location to the new stream index file
     * @param eventCount number of events recorded in the new stream file
     * @param timestampCloseable A {@link TimestampCloseable} to close
     *                           and acquire the close timestamp for the new stream file
     * @return true if able to be the leader and append the file, false otherwise
     * @throws IOException if became leader but failed to perform the append operation
     */
    boolean tryAppendFile(StreamConfig streamConfig, Location eventFile, Location indexFile, long eventCount,
                          TimestampCloseable timestampCloseable) throws IOException {
      if (!writerFlag.compareAndSet(false, true)) {
        return false;
      }

      long fileSize;
      try {
        if (closed) {
          throw new IOException("Stream writer already closed");
        }
        if (fileWriter != null) {
          fileWriter.close();
          fileWriter = null;
        }
        timestampCloseable.close();
        fileSize = eventFile.length();
        streamFileFactory.appendFile(streamConfig, eventFile, indexFile, timestampCloseable.getCloseTimestamp());
      } finally {
        writerFlag.set(false);
      }

      metricsCollector.emitMetrics(fileSize, eventCount);
      return true;
    }

    /**
     * Attempts to write the queued events into the underlying stream.
     *
     * @return true if become the writer leader and performed the write, false otherwise.
     */
    boolean tryWrite() {
      int bytesWritten = 0;
      int eventsWritten = 0;

      if (!writerFlag.compareAndSet(false, true)) {
        return false;
      }

      // The visibility of states mutation done while getting hold of the writerFlag,
      // is piggy back on the writerFlag atomic variable update in the finally block,
      // hence all states mutated will be visible to all threads after that.
      try {
        metrics.reset();
        List<WriteRequest> processQueue = Lists.newArrayListWithExpectedSize(workerThreads);
        try {
          FileWriter<StreamEventData> writer = getFileWriter();
          WriteRequest request = queue.poll();
          streamEvent.setTimestamp(System.currentTimeMillis());
          while (request != null) {
            processQueue.add(request);
            request.write(writer, metrics);
            request = queue.poll();
          }
          writer.flush();
          for (WriteRequest processed : processQueue) {
            processed.completed(null);
          }
          bytesWritten = metrics.bytesWritten;
          eventsWritten = metrics.eventsWritten;
        } catch (Throwable t) {
          // On exception, remove this EventQueue from the map and close this event queue
          eventQueues.remove(streamName, this);
          doClose();

          for (WriteRequest processed : processQueue) {
            processed.completed(t);
          }
        }
      } finally {
        writerFlag.set(false);
      }

      metricsCollector.emitMetrics(bytesWritten, eventsWritten);
      return true;
    }

    /**
     * Returns the current {@link FileWriter}. A new {@link FileWriter} will be created
     * if none existed yet. This method should only be called from the writer leader thread.
     */
    private FileWriter<StreamEventData> getFileWriter() throws IOException {
      if (closed) {
        throw new IOException("Stream writer already closed");
      }
      if (fileWriter == null) {
        fileWriter = FileWriters.transform(streamFileFactory.create(streamName), eventTransformer);
      }
      return fileWriter;
    }

    @Override
    public void close() throws IOException {
      if (closed) {
        return;
      }
      boolean done = false;
      while (!done) {
        if (!writerFlag.compareAndSet(false, true)) {
          Thread.yield();
          continue;
        }
        try {
          doClose();
        } finally {
          done = true;
          writerFlag.set(false);
        }
      }
    }

    private void doClose() {
      if (fileWriter != null) {
        Closeables.closeQuietly(fileWriter);
      }

      // Drain the queue with failure. This could happen when
      // 1. Shutting down of http service, which is fine to set to failure as all connections are closed already.
      // 2. When stream generation change. In this case, the client would received failure.
      WriteRequest data = queue.poll();
      Throwable writerClosedException = new IOException("Stream writer closed").fillInStackTrace();
      while (data != null) {
        data.completed(writerClosedException);
        data = queue.poll();
      }
      closed = true;
    }
  }

  /**
   * Represents an active write request.
   */
  private abstract static class WriteRequest {
    enum State {
      PENDING,
      COMPLETED
    }

    /**
     * A simple POJO for carrying metrics information.
     */
    static final class Metrics {
      int bytesWritten;
      int eventsWritten;

      void reset() {
        bytesWritten = eventsWritten = 0;
      }

      void increment(int bytesWritten) {
        this.bytesWritten += bytesWritten;
        eventsWritten++;
      }
    }

    private State state = State.PENDING;
    private Throwable failure;

    boolean isCompleted() {
      return state != State.PENDING;
    }

    boolean isSuccess() {
      return isCompleted() && (failure == null);
    }

    void completed(Throwable failure) {
      this.state = State.COMPLETED;
      this.failure = failure;
    }

    Throwable getFailure() {
      return failure;
    }

    /**
     * Writes the data contained in this request to the given file writer.
     *
     * @param writer the {@link FileWriter} for writing {@link StreamEventData}
     * @param metrics for updating metrics about the event written
     * @throws IOException if failed to write to file
     */
    abstract void write(FileWriter<StreamEventData> writer, Metrics metrics) throws IOException;
  }

  /**
   * A {@link WriteRequest} that contains one stream event.
   */
  private static final class SingleWriteRequest extends WriteRequest {

    private final StreamEventData eventData;

    SingleWriteRequest(Map<String, String> headers, ByteBuffer body) {
      this.eventData = new StreamEventData(headers, body);
    }

    @Override
    void write(FileWriter<StreamEventData> writer, Metrics metrics) throws IOException {
      metrics.increment(eventData.getBody().remaining());
      writer.append(eventData);
    }
  }

  /**
   * A {@link WriteRequest} that contains a list of stream events.
   */
  private static final class BatchWriteRequest extends WriteRequest implements Iterator<StreamEventData> {

    private final Iterator<? extends StreamEventData> events;
    private Metrics metrics;

    private BatchWriteRequest(Iterator<? extends StreamEventData> events) {
      this.events = events;
    }

    @Override
    void write(FileWriter<StreamEventData> writer, Metrics metrics) throws IOException {
      this.metrics = metrics;
      writer.appendAll(this);
    }

    @Override
    public boolean hasNext() {
      return events.hasNext();
    }

    @Override
    public StreamEventData next() {
      StreamEventData data = events.next();
      metrics.increment(data.getBody().remaining());
      return data;
    }

    @Override
    public void remove() {
      throw new UnsupportedOperationException("Remove not supported");
    }
  }
}<|MERGE_RESOLUTION|>--- conflicted
+++ resolved
@@ -20,10 +20,7 @@
 import co.cask.cdap.data.file.FileWriter;
 import co.cask.cdap.data.file.FileWriters;
 import co.cask.cdap.data.stream.StreamCoordinatorClient;
-<<<<<<< HEAD
-=======
 import co.cask.cdap.data.stream.StreamDataFileConstants;
->>>>>>> 41fa5a52
 import co.cask.cdap.data.stream.StreamFileType;
 import co.cask.cdap.data.stream.StreamFileWriterFactory;
 import co.cask.cdap.data.stream.StreamPropertyListener;
@@ -103,11 +100,7 @@
 
   ConcurrentStreamWriter(StreamCoordinatorClient streamCoordinatorClient, StreamAdmin streamAdmin,
                          StreamMetaStore streamMetaStore, StreamFileWriterFactory writerFactory,
-<<<<<<< HEAD
-                         int workerThreads, MetricsCollector metricsCollector) {
-=======
                          int workerThreads, StreamMetricsCollectorFactory metricsCollectorFactory) {
->>>>>>> 41fa5a52
     this.streamCoordinatorClient = streamCoordinatorClient;
     this.streamAdmin = streamAdmin;
     this.streamMetaStore = streamMetaStore;
