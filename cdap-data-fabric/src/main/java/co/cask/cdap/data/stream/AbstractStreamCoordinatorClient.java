--- conflicted
+++ resolved
@@ -24,10 +24,6 @@
 import co.cask.cdap.common.conf.PropertyUpdater;
 import co.cask.cdap.common.io.Codec;
 import co.cask.cdap.common.io.Locations;
-<<<<<<< HEAD
-import co.cask.cdap.data2.transaction.stream.FileStreamAdmin;
-=======
->>>>>>> 22378910
 import co.cask.cdap.data2.transaction.stream.StreamAdmin;
 import co.cask.cdap.data2.transaction.stream.StreamConfig;
 import co.cask.cdap.internal.io.SchemaTypeAdapter;
@@ -214,30 +210,6 @@
   protected abstract void doShutDown() throws Exception;
 
   /**
-<<<<<<< HEAD
-   * Overwrites a stream config file.
-   *
-   * @param config The new configuration.
-   */
-  private void saveConfig(StreamConfig config) throws IOException {
-    Location configLocation = config.getLocation().append(FileStreamAdmin.CONFIG_FILE_NAME);
-    Location tempLocation = configLocation.getTempFile("tmp");
-    try {
-      CharStreams.write(GSON.toJson(config), CharStreams.newWriterSupplier(
-        Locations.newOutputSupplier(tempLocation), Charsets.UTF_8));
-
-      Preconditions.checkState(tempLocation.renameTo(configLocation) != null,
-                               "Rename {} to {} failed", tempLocation, configLocation);
-    } finally {
-      if (tempLocation.exists()) {
-        tempLocation.delete();
-      }
-    }
-  }
-
-  /**
-=======
->>>>>>> 22378910
    * Object for holding property value in the property store.
    */
   private static final class StreamProperty {
