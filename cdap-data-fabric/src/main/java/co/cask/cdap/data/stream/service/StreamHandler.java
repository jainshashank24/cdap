--- conflicted
+++ resolved
@@ -111,11 +111,6 @@
     this.exploreFacade = exploreFacade;
     this.exploreEnabled = cConf.getBoolean(Constants.Explore.EXPLORE_ENABLED);
 
-<<<<<<< HEAD
-    this.metricsCollector = metricsCollectionService.getCollector(MetricsScope.SYSTEM, getMetricsContext());
-    this.streamWriter = new ConcurrentStreamWriter(streamCoordinatorClient, streamAdmin, streamMetaStore, writerFactory,
-                                                   cConf.getInt(Constants.Stream.WORKER_THREADS), metricsCollector);
-=======
     this.metricsCollector = metricsCollectionService.getCollector(getMetricsContext());
     StreamMetricsCollectorFactory metricsCollectorFactory = new StreamMetricsCollectorFactory() {
       @Override
@@ -136,10 +131,9 @@
       }
     };
 
-    this.streamWriter = new ConcurrentStreamWriter(streamCoordinator, streamAdmin, streamMetaStore, writerFactory,
+    this.streamWriter = new ConcurrentStreamWriter(streamCoordinatorClient, streamAdmin, streamMetaStore, writerFactory,
                                                    cConf.getInt(Constants.Stream.WORKER_THREADS),
                                                    metricsCollectorFactory);
->>>>>>> d6824446
   }
 
   @Override
