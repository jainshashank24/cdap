/*
 * Copyright © 2014 Cask Data, Inc.
 *
 * Licensed under the Apache License, Version 2.0 (the "License"); you may not
 * use this file except in compliance with the License. You may obtain a copy of
 * the License at
 *
 * http://www.apache.org/licenses/LICENSE-2.0
 *
 * Unless required by applicable law or agreed to in writing, software
 * distributed under the License is distributed on an "AS IS" BASIS, WITHOUT
 * WARRANTIES OR CONDITIONS OF ANY KIND, either express or implied. See the
 * License for the specific language governing permissions and limitations under
 * the License.
 */

package co.cask.cdap.data2.transaction.stream.inmemory;

import co.cask.cdap.common.conf.CConfiguration;
import co.cask.cdap.data.stream.StreamCoordinatorClient;
import co.cask.cdap.data2.transaction.queue.inmemory.InMemoryStreamAdmin;
import co.cask.cdap.data2.transaction.stream.AbstractStreamFileAdmin;
import co.cask.cdap.data2.transaction.stream.StreamConsumerStateStoreFactory;
import co.cask.cdap.notifications.feeds.NotificationFeedManager;
import com.google.inject.Inject;
import org.apache.twill.filesystem.LocationFactory;

/**
 * A file based {@link co.cask.cdap.data2.transaction.stream.StreamAdmin} that maintains consumer state information
 * in memory.
 */
public final class InMemoryStreamFileAdmin extends AbstractStreamFileAdmin {

  @Inject
<<<<<<< HEAD
  InMemoryStreamFileAdmin(LocationFactory locationFactory, CConfiguration cConf, StreamCoordinator streamCoordinator,
                          StreamConsumerStateStoreFactory stateStoreFactory,
                          NotificationFeedManager notificationFeedManager, InMemoryStreamAdmin oldStreamAdmin) {
    super(locationFactory, cConf, streamCoordinator, stateStoreFactory, notificationFeedManager, oldStreamAdmin);
=======
  InMemoryStreamFileAdmin(LocationFactory locationFactory, CConfiguration cConf,
                          StreamCoordinatorClient streamCoordinatorClient,
                          StreamConsumerStateStoreFactory stateStoreFactory, InMemoryStreamAdmin oldStreamAdmin) {
    super(locationFactory, cConf, streamCoordinatorClient, stateStoreFactory, oldStreamAdmin);
>>>>>>> 8b3131ad
  }
}<|MERGE_RESOLUTION|>--- conflicted
+++ resolved
@@ -18,6 +18,7 @@
 
 import co.cask.cdap.common.conf.CConfiguration;
 import co.cask.cdap.data.stream.StreamCoordinatorClient;
+import co.cask.cdap.data.stream.service.StreamCoordinator;
 import co.cask.cdap.data2.transaction.queue.inmemory.InMemoryStreamAdmin;
 import co.cask.cdap.data2.transaction.stream.AbstractStreamFileAdmin;
 import co.cask.cdap.data2.transaction.stream.StreamConsumerStateStoreFactory;
@@ -32,16 +33,10 @@
 public final class InMemoryStreamFileAdmin extends AbstractStreamFileAdmin {
 
   @Inject
-<<<<<<< HEAD
-  InMemoryStreamFileAdmin(LocationFactory locationFactory, CConfiguration cConf, StreamCoordinator streamCoordinator,
+  InMemoryStreamFileAdmin(LocationFactory locationFactory, CConfiguration cConf,
+                          StreamCoordinatorClient streamCoordinatorClient,
                           StreamConsumerStateStoreFactory stateStoreFactory,
                           NotificationFeedManager notificationFeedManager, InMemoryStreamAdmin oldStreamAdmin) {
-    super(locationFactory, cConf, streamCoordinator, stateStoreFactory, notificationFeedManager, oldStreamAdmin);
-=======
-  InMemoryStreamFileAdmin(LocationFactory locationFactory, CConfiguration cConf,
-                          StreamCoordinatorClient streamCoordinatorClient,
-                          StreamConsumerStateStoreFactory stateStoreFactory, InMemoryStreamAdmin oldStreamAdmin) {
-    super(locationFactory, cConf, streamCoordinatorClient, stateStoreFactory, oldStreamAdmin);
->>>>>>> 8b3131ad
+    super(locationFactory, cConf, streamCoordinatorClient, stateStoreFactory, notificationFeedManager, oldStreamAdmin);
   }
 }