--- conflicted
+++ resolved
@@ -24,10 +24,7 @@
 import co.cask.cdap.client.util.RESTClient;
 import co.cask.cdap.common.exception.NotFoundException;
 import co.cask.cdap.common.exception.UnauthorizedException;
-<<<<<<< HEAD
 import co.cask.cdap.proto.Id;
-=======
->>>>>>> 8c87e303
 import co.cask.common.http.HttpMethod;
 import co.cask.common.http.HttpResponse;
 import co.cask.common.http.ObjectResponse;
@@ -65,12 +62,10 @@
    */
   public ServiceSpecification get(String appId, String serviceId)
     throws IOException, UnauthorizedException, NotFoundException {
-<<<<<<< HEAD
 
     Id.Application app = Id.Application.from(config.getNamespace(), appId);
     Id.Service service = Id.Service.from(app, serviceId);
-=======
->>>>>>> 8c87e303
+
     URL url = config.resolveNamespacedURLV3(String.format("apps/%s/services/%s", appId, serviceId));
     HttpResponse response = restClient.execute(HttpMethod.GET, url, config.getAccessToken(),
                                                HttpURLConnection.HTTP_NOT_FOUND);
