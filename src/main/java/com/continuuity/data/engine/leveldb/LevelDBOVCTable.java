--- conflicted
+++ resolved
@@ -9,6 +9,8 @@
 import com.continuuity.data.table.AbstractOVCTable;
 import com.continuuity.data.table.Scanner;
 import com.continuuity.data.util.RowLockTable;
+import com.google.common.base.Throwables;
+import com.google.common.collect.Maps;
 import org.apache.hadoop.hbase.HConstants;
 import org.apache.hadoop.hbase.KeyValue;
 import org.apache.hadoop.hbase.KeyValue.Type;
@@ -38,11 +40,7 @@
 /**
  * Implementation of an OVCTable over a LevelDB Database.
  */
-<<<<<<< HEAD
 public class LevelDBOVCTable extends AbstractOVCTable {
-=======
-public class LevelDBOVCTable implements OrderedVersionedColumnarTable {
->>>>>>> 30057923
 
   private static final Logger LOG = LoggerFactory.getLogger(LevelDBOVCTable.class);
 
@@ -717,44 +715,6 @@
     throw new UnsupportedOperationException("Scans currently not supported");
   }
 
-  @Override
-  public OperationResult<byte[]> getCeilValue(byte[] row, byte[] column, ReadPointer readPointer)
-    throws OperationException {
-    DBIterator iterator = db.iterator();
-    iterator.seek(createStartKey(row, column));
-    long lastDelete = -1;
-    long undeleted = -1;
-
-    while (iterator.hasNext()) {
-      byte[] key = iterator.peekNext().getKey();
-      byte[] value = iterator.peekNext().getValue();
-
-      KeyValue kv = createKeyValue(key, value);
-      long curVersion = kv.getTimestamp();
-
-      if (!readPointer.isVisible(curVersion)) {
-        continue;
-      }
-      Type type = Type.codeToType(kv.getType());
-
-      if (type == Type.Delete) {
-        lastDelete = curVersion;
-      } else if (type == Type.UndeleteColumn) {
-        undeleted = curVersion;
-      } else if (type == Type.DeleteColumn) {
-        if (undeleted != curVersion) {
-          break;
-        }
-      } else if (type == Type.Put) {
-        if (curVersion != lastDelete) {
-          // If we get here, this version is visible
-          return new OperationResult<byte[]>(value);
-        }
-      }
-    }
-    return new OperationResult<byte[]>(StatusCode.KEY_NOT_FOUND);
-  }
-
   // Private Helper Methods
 
   private void performInsert(byte[] row, byte[] column, long version, Type type, byte[] value)
@@ -914,8 +874,6 @@
     LOG.error(msg, e);
     return new OperationException(StatusCode.SQL_ERROR, msg, e);
   }
-<<<<<<< HEAD
-=======
 
   /**
    * Scanner on top of levelDB dbiterator.
@@ -1026,5 +984,4 @@
       }
     }
   }
->>>>>>> 30057923
 }