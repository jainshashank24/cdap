--- conflicted
+++ resolved
@@ -1079,35 +1079,6 @@
       assertEquals(1, valuesMap.get(rows[i]).size());
       assertEquals(Bytes.toInt(values1[i]), Bytes.toInt(valuesMap.get(rows[i]).get(cols1[i])));
     }
-<<<<<<< HEAD
-  }
-
-  public void testCeilValue() throws OperationException {
-    final byte[] col = Bytes.toBytes("c");
-    final int MAX = 10;
-
-    byte [] [] rows = new byte[MAX][];
-    byte [] [] cols = new byte[MAX][];
-    byte [] [] values = new byte[MAX][];
-
-    for ( int i = 0; i<MAX;i++) {
-      rows[i] = Bytes.toBytes(100*i);
-      cols[i] = col;
-      values[i] = Bytes.toBytes(100*i);
-    }
-    this.table.put(rows, cols, 1L, values);
-
-    byte [] testRow = Bytes.toBytes(90);
-    OperationResult<byte []> result = this.table.getCeilValue(testRow,col,RP_MAX);
-    assertFalse(result.isEmpty());
-    assertEquals(100, Bytes.toInt(result.getValue()) );
-
-    byte [] testNonExistingRow = Bytes.toBytes(1000);
-    result = this.table.getCeilValue(testNonExistingRow,col,RP_MAX);
-    assertTrue(result.isEmpty());
-
-=======
->>>>>>> 037e9c0c
   }
 
   @Test
