--- conflicted
+++ resolved
@@ -88,15 +88,7 @@
       Id.Namespace namespace = getClientConfig().getNamespace();
       Id.DatasetInstance datasetInstance = Id.DatasetInstance.from(namespace, FakeApp.DS_NAME);
 
-<<<<<<< HEAD
       executeBasicQuery(FakeApp.DS_NAME);
-=======
-    exploreClient.disableExploreDataset(datasetInstance).get();
-    try {
-      queryClient.execute("select * from dataset_" + FakeApp.DS_NAME).get();
-      Assert.fail("Explore Query should have thrown an ExecutionException since explore is disabled");
-    } catch (ExecutionException e) {
->>>>>>> 6c5b1dc2
 
       exploreClient.disableExploreDataset(datasetInstance).get();
       try {
