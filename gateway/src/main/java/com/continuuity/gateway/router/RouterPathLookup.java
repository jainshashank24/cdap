package com.continuuity.gateway.router;

import com.continuuity.common.conf.Constants;
import com.continuuity.common.utils.ImmutablePair;
import com.google.common.collect.ImmutableList;
import com.google.common.collect.ImmutableMap;
import org.jboss.netty.handler.codec.http.HttpMethod;
<<<<<<< HEAD
import java.util.HashMap;
=======

import javax.annotation.concurrent.Immutable;
>>>>>>> 2c79bfe7
import java.util.List;
import java.util.Map;
import java.util.regex.Matcher;
import java.util.regex.Pattern;

/**
 * Class to match the request path to corresponding service like app-fabric, or metrics service.
 */

public final class RouterPathLookup {
  private static final String VERSION = Constants.Gateway.GATEWAY_VERSION;

  private static final String COMMON_PATH = VERSION +
    "/?/apps/([A-Za-z0-9_]+)/(flows|procedures|mapreduce|workflows)/([A-Za-z0-9_]+)/" +
    "(start|stop|status|history|runtimeargs)";
  private static final String DEPLOY_PATH = VERSION +
    "/?/apps/?([A-Za-z0-9_]+)?/?$";
  private static final String DEPLOY_STATUS_PATH = VERSION +
    "/?/deploy/status/?";
  private static final String METRICS_PATH = "^" + VERSION +
    "/metrics";
  private static final String LOGHANDLER_PATH = VERSION +
    "/?/apps/([A-Za-z0-9_]+)/(flows|procedures|mapreduce|workflows)/([A-Za-z0-9_]+)/logs";

  private static final String FLOWLET_INSTANCE_PATH = VERSION +
    "/?/apps/([A-Za-z0-9_]+)/flows/([A-Za-z0-9_]+)/flowlets/([A-Za-z0-9_]+)/instances";

  private static final Map<String, HttpMethod> ALLOWED_METHODS_MAP = ImmutableMap.of("GET", HttpMethod.GET,
                                                                                     "PUT", HttpMethod.PUT,
                                                                                     "POST", HttpMethod.POST);

<<<<<<< HEAD
  private static Map<ImmutablePair<List<HttpMethod>, Pattern>, String> ROUTING_MAP = null;

  public static void init() {
    if (ROUTING_MAP == null) {
      ROUTING_MAP = new HashMap<ImmutablePair<List<HttpMethod>, Pattern>, String>();
      ROUTING_MAP.put(new ImmutablePair<List<HttpMethod>, Pattern>(ImmutableList.of(HttpMethod.GET),
              Pattern.compile(STATUS_PATH)),
          Constants.Service.APP_FABRIC_HTTP);
      ROUTING_MAP.put(new ImmutablePair<List<HttpMethod>, Pattern>(ImmutableList.of(HttpMethod.POST),
              Pattern.compile(STARTSTOP_PATH)),
          Constants.Service.APP_FABRIC_HTTP);
      ROUTING_MAP.put(new ImmutablePair<List<HttpMethod>, Pattern>(ImmutableList.of(HttpMethod.GET),
              Pattern.compile(HISTORY_PATH)),
          Constants.Service.APP_FABRIC_HTTP);
      ROUTING_MAP.put(new ImmutablePair<List<HttpMethod>, Pattern>(ImmutableList.of(HttpMethod.GET, HttpMethod.PUT),
              Pattern.compile(RUNTIMEARGS_PATH)),
          Constants.Service.APP_FABRIC_HTTP);
      ROUTING_MAP.put(new ImmutablePair<List<HttpMethod>, Pattern>(ImmutableList.of(HttpMethod.GET, HttpMethod.PUT),
              Pattern.compile(DEPLOY_PATH)),
          Constants.Service.APP_FABRIC_HTTP);
      ROUTING_MAP.put(new ImmutablePair<List<HttpMethod>, Pattern>(ImmutableList.of(HttpMethod.GET),
              Pattern.compile(DEPLOY_STATUS_PATH)),
          Constants.Service.APP_FABRIC_HTTP);
      ROUTING_MAP.put(new ImmutablePair<List<HttpMethod>, Pattern>(
              ImmutableList.of(HttpMethod.GET, HttpMethod.POST, HttpMethod.PUT),
              Pattern.compile(METRICS_PATH)),
          Constants.Service.METRICS);
      ROUTING_MAP.put(new ImmutablePair<List<HttpMethod>, Pattern>(
              ImmutableList.of(HttpMethod.GET),
              Pattern.compile(LOGHANDLER_PATH)),
          Constants.Service.METRICS);
    }
  }
=======
  private static final ImmutableMap<ImmutablePair<List<HttpMethod>, Pattern>, String> ROUTING_MAP =
    ImmutableMap.<ImmutablePair<List<HttpMethod>, Pattern>, String>builder()
    .put(new ImmutablePair<List<HttpMethod>, Pattern>(ImmutableList.of(HttpMethod.GET),
                                                      Pattern.compile(COMMON_PATH)),
                                                      Constants.Service.APP_FABRIC_HTTP)
    .put(new ImmutablePair<List<HttpMethod>, Pattern>(ImmutableList.of(HttpMethod.POST, HttpMethod.PUT),
                                                      java.util.regex.Pattern.compile(DEPLOY_PATH)),
                                                      Constants.Service.APP_FABRIC_HTTP)
    .put(new ImmutablePair<List<HttpMethod>, Pattern>(ImmutableList.of(HttpMethod.GET),
                                                      Pattern.compile(DEPLOY_STATUS_PATH)),
                                                      Constants.Service.APP_FABRIC_HTTP)
    .put(new ImmutablePair<List<HttpMethod>, Pattern>(ImmutableList.of(HttpMethod.GET, HttpMethod.PUT),
                                                      Pattern.compile(FLOWLET_INSTANCE_PATH)),
                                                      Constants.Service.APP_FABRIC_HTTP)
    .build();
>>>>>>> 2c79bfe7

  public static String getRoutingPath(String requestPath, String method){
    if (!ALLOWED_METHODS_MAP.containsKey(method)) {
      return null;
    }

    for (Map.Entry<ImmutablePair<List<HttpMethod>, Pattern>, String> uriPattern : ROUTING_MAP.entrySet()) {
      Matcher match = uriPattern.getKey().getSecond().matcher(requestPath);
      if (match.find()) {
        if (uriPattern.getKey().getFirst().contains(ALLOWED_METHODS_MAP.get(method))) {
          return uriPattern.getValue();
        }
      }
    }
    return null;
  }
}<|MERGE_RESOLUTION|>--- conflicted
+++ resolved
@@ -5,12 +5,6 @@
 import com.google.common.collect.ImmutableList;
 import com.google.common.collect.ImmutableMap;
 import org.jboss.netty.handler.codec.http.HttpMethod;
-<<<<<<< HEAD
-import java.util.HashMap;
-=======
-
-import javax.annotation.concurrent.Immutable;
->>>>>>> 2c79bfe7
 import java.util.List;
 import java.util.Map;
 import java.util.regex.Matcher;
@@ -41,58 +35,28 @@
   private static final Map<String, HttpMethod> ALLOWED_METHODS_MAP = ImmutableMap.of("GET", HttpMethod.GET,
                                                                                      "PUT", HttpMethod.PUT,
                                                                                      "POST", HttpMethod.POST);
-
-<<<<<<< HEAD
-  private static Map<ImmutablePair<List<HttpMethod>, Pattern>, String> ROUTING_MAP = null;
-
-  public static void init() {
-    if (ROUTING_MAP == null) {
-      ROUTING_MAP = new HashMap<ImmutablePair<List<HttpMethod>, Pattern>, String>();
-      ROUTING_MAP.put(new ImmutablePair<List<HttpMethod>, Pattern>(ImmutableList.of(HttpMethod.GET),
-              Pattern.compile(STATUS_PATH)),
-          Constants.Service.APP_FABRIC_HTTP);
-      ROUTING_MAP.put(new ImmutablePair<List<HttpMethod>, Pattern>(ImmutableList.of(HttpMethod.POST),
-              Pattern.compile(STARTSTOP_PATH)),
-          Constants.Service.APP_FABRIC_HTTP);
-      ROUTING_MAP.put(new ImmutablePair<List<HttpMethod>, Pattern>(ImmutableList.of(HttpMethod.GET),
-              Pattern.compile(HISTORY_PATH)),
-          Constants.Service.APP_FABRIC_HTTP);
-      ROUTING_MAP.put(new ImmutablePair<List<HttpMethod>, Pattern>(ImmutableList.of(HttpMethod.GET, HttpMethod.PUT),
-              Pattern.compile(RUNTIMEARGS_PATH)),
-          Constants.Service.APP_FABRIC_HTTP);
-      ROUTING_MAP.put(new ImmutablePair<List<HttpMethod>, Pattern>(ImmutableList.of(HttpMethod.GET, HttpMethod.PUT),
-              Pattern.compile(DEPLOY_PATH)),
-          Constants.Service.APP_FABRIC_HTTP);
-      ROUTING_MAP.put(new ImmutablePair<List<HttpMethod>, Pattern>(ImmutableList.of(HttpMethod.GET),
-              Pattern.compile(DEPLOY_STATUS_PATH)),
-          Constants.Service.APP_FABRIC_HTTP);
-      ROUTING_MAP.put(new ImmutablePair<List<HttpMethod>, Pattern>(
-              ImmutableList.of(HttpMethod.GET, HttpMethod.POST, HttpMethod.PUT),
-              Pattern.compile(METRICS_PATH)),
-          Constants.Service.METRICS);
-      ROUTING_MAP.put(new ImmutablePair<List<HttpMethod>, Pattern>(
-              ImmutableList.of(HttpMethod.GET),
-              Pattern.compile(LOGHANDLER_PATH)),
-          Constants.Service.METRICS);
-    }
-  }
-=======
   private static final ImmutableMap<ImmutablePair<List<HttpMethod>, Pattern>, String> ROUTING_MAP =
     ImmutableMap.<ImmutablePair<List<HttpMethod>, Pattern>, String>builder()
-    .put(new ImmutablePair<List<HttpMethod>, Pattern>(ImmutableList.of(HttpMethod.GET),
-                                                      Pattern.compile(COMMON_PATH)),
-                                                      Constants.Service.APP_FABRIC_HTTP)
-    .put(new ImmutablePair<List<HttpMethod>, Pattern>(ImmutableList.of(HttpMethod.POST, HttpMethod.PUT),
-                                                      java.util.regex.Pattern.compile(DEPLOY_PATH)),
-                                                      Constants.Service.APP_FABRIC_HTTP)
-    .put(new ImmutablePair<List<HttpMethod>, Pattern>(ImmutableList.of(HttpMethod.GET),
-                                                      Pattern.compile(DEPLOY_STATUS_PATH)),
-                                                      Constants.Service.APP_FABRIC_HTTP)
-    .put(new ImmutablePair<List<HttpMethod>, Pattern>(ImmutableList.of(HttpMethod.GET, HttpMethod.PUT),
-                                                      Pattern.compile(FLOWLET_INSTANCE_PATH)),
-                                                      Constants.Service.APP_FABRIC_HTTP)
-    .build();
->>>>>>> 2c79bfe7
+      .put(new ImmutablePair<List<HttpMethod>, Pattern>(ImmutableList.of(HttpMethod.GET),
+                                                        Pattern.compile(COMMON_PATH)),
+                                                        Constants.Service.APP_FABRIC_HTTP)
+      .put(new ImmutablePair<List<HttpMethod>, Pattern>(ImmutableList.of(HttpMethod.POST, HttpMethod.PUT),
+                                                        Pattern.compile(DEPLOY_PATH)),
+                                                        Constants.Service.APP_FABRIC_HTTP)
+      .put(new ImmutablePair<List<HttpMethod>, Pattern>(ImmutableList.of(HttpMethod.GET),
+                                                        Pattern.compile(DEPLOY_STATUS_PATH)),
+                                                        Constants.Service.APP_FABRIC_HTTP)
+      .put(new ImmutablePair<List<HttpMethod>, Pattern>(ImmutableList.of(HttpMethod.GET, HttpMethod.PUT),
+                                                        Pattern.compile(FLOWLET_INSTANCE_PATH)),
+                                                        Constants.Service.APP_FABRIC_HTTP)
+      .put(new ImmutablePair<List<HttpMethod>, Pattern>(ImmutableList.of(
+                                                        HttpMethod.GET, HttpMethod.PUT, HttpMethod.POST),
+                                                        Pattern.compile(METRICS_PATH)),
+                                                        Constants.Service.METRICS)
+      .put(new ImmutablePair<List<HttpMethod>, Pattern>(ImmutableList.of(HttpMethod.GET),
+                                                        Pattern.compile(LOGHANDLER_PATH)),
+                                                        Constants.Service.METRICS)
+      .build();
 
   public static String getRoutingPath(String requestPath, String method){
     if (!ALLOWED_METHODS_MAP.containsKey(method)) {
