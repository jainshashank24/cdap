--- conflicted
+++ resolved
@@ -35,13 +35,6 @@
   @Test
   public void executeTest() throws Exception {
     ExploreClient exploreClient = new MockExploreClient(
-<<<<<<< HEAD
-        ImmutableMap.of("foobar", (List<ColumnDesc>) Lists.newArrayList(
-            new ColumnDesc("column1", "STRING", 1, ""),
-            new ColumnDesc("column2", "int", 2, "")
-        )),
-        ImmutableMap.of("foobar", (List<QueryResult>) Lists.<QueryResult>newArrayList())
-=======
         ImmutableMap.of(
           "mock_query_1", (List<ColumnDesc>) Lists.newArrayList(new ColumnDesc("column1", "STRING", 1, "")),
           "mock_query_2", (List<ColumnDesc>) Lists.newArrayList(new ColumnDesc("column1", "STRING", 1, "")),
@@ -49,12 +42,11 @@
           "mock_query_4", (List<ColumnDesc>) Lists.newArrayList(new ColumnDesc("column1", "STRING", 1, ""))
         ),
         ImmutableMap.of(
-          "mock_query_1", (List<Result>) Lists.<Result>newArrayList(),
-          "mock_query_2", (List<Result>) Lists.<Result>newArrayList(),
-          "mock_query_3", (List<Result>) Lists.<Result>newArrayList(),
-          "mock_query_4", (List<Result>) Lists.<Result>newArrayList()
+          "mock_query_1", (List<QueryResult>) Lists.<QueryResult>newArrayList(),
+          "mock_query_2", (List<QueryResult>) Lists.<QueryResult>newArrayList(),
+          "mock_query_3", (List<QueryResult>) Lists.<QueryResult>newArrayList(),
+          "mock_query_4", (List<QueryResult>) Lists.<QueryResult>newArrayList()
           )
->>>>>>> cf442939
     );
 
     // Make sure an empty query still has a ResultSet associated to it
